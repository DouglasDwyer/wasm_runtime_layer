#![forbid(unsafe_code)]
#![warn(missing_docs)]
#![warn(clippy::missing_docs_in_private_items)]
#![cfg_attr(not(feature = "std"), no_std)]

//! `wasmtime_runtime_layer` implements the `wasm_runtime_layer` abstraction interface over WebAssembly runtimes for `Wasmtime`.
//!
//! ## Optional features
//!
//! **cranelift** - Enables executing WASM modules and components with the Cranelift compiler, as described in the Wasmtime documentation. Enabled by default.
//!
//! **winch** - Enables executing WASM modules and components with the Winch compiler, as described in the Wasmtime documentation.

extern crate alloc;

use alloc::{
    boxed::Box,
    string::{String, ToString},
    sync::Arc,
    vec::Vec,
};
use core::ops::{Deref, DerefMut};

use anyhow::{Error, Result};
use fxhash::FxHashMap;
use ref_cast::RefCast;
use smallvec::SmallVec;
use wasm_runtime_layer::{
    backend::{
        AsContext, AsContextMut, Export, Extern, Imports, Value, WasmEngine, WasmExternRef,
        WasmFunc, WasmGlobal, WasmInstance, WasmMemory, WasmModule, WasmStore, WasmStoreContext,
        WasmStoreContextMut, WasmTable,
    },
    ExportType, ExternType, FuncType, GlobalType, ImportType, MemoryType, TableType, ValueType,
};

/// The default amount of arguments and return values for which to allocate
/// stack space.
const DEFAULT_ARGUMENT_SIZE: usize = 4;

/// A vector which allocates up to the default number of arguments on the stack.
type ArgumentVec<T> = SmallVec<[T; DEFAULT_ARGUMENT_SIZE]>;

/// Generate the boilerplate delegation code for a newtype wrapper.
macro_rules! delegate {
    (#[derive($($derive:ident),*)] $newtype:ident($inner:ty) $($tt:tt)*) => {
        #[derive($($derive,)* RefCast)]
        #[repr(transparent)]
        #[doc = concat!("Newtype wrapper around [`", stringify!($inner), "`].")]
        pub struct $newtype$($tt)*($inner);

        impl$($tt)* $newtype$($tt)* {
            #[must_use]
            #[doc = concat!(
                "Create a [`wasm_runtime_layer::", stringify!($newtype), "`]-compatible `",
                stringify!($newtype),
                "` from a [`",
                stringify!($inner),
                "`]."
            )]
            pub fn new(inner: $inner) -> Self {
                Self(inner)
            }

            #[must_use]
            #[doc = concat!(
                "Consume a `",
                stringify!($newtype),
                "` to obtain the inner [`",
                stringify!($inner),
                "`]."
            )]
            pub fn into_inner(self) -> $inner {
                self.0
            }
        }

        impl$($tt)* From<$inner> for $newtype$($tt)* {
            fn from(inner: $inner) -> Self {
                Self::new(inner)
            }
        }

        impl$($tt)* From<$newtype$($tt)*> for $inner {
            fn from(wrapper: $newtype$($tt)*) -> Self {
                wrapper.into_inner()
            }
        }

        impl$($tt)* Deref for $newtype$($tt)* {
            type Target = $inner;

            fn deref(&self) -> &Self::Target {
                &self.0
            }
        }

        impl$($tt)* DerefMut for $newtype$($tt)* {
            fn deref_mut(&mut self) -> &mut Self::Target {
                &mut self.0
            }
        }

        impl$($tt)* AsRef<$inner> for $newtype$($tt)* {
            fn as_ref(&self) -> &$inner {
                &self.0
            }
        }

        impl$($tt)* AsMut<$inner> for $newtype$($tt)* {
            fn as_mut(&mut self) -> &mut $inner {
                &mut self.0
            }
        }

        impl$($tt)* AsRef<$newtype$($tt)*> for $inner {
            fn as_ref(&self) -> &$newtype$($tt)* {
                $newtype::ref_cast(self)
            }
        }

        impl$($tt)* AsMut<$newtype$($tt)*> for $inner {
            fn as_mut(&mut self) -> &mut $newtype$($tt)* {
                $newtype::ref_cast_mut(self)
            }
        }
    }
}

delegate! { #[derive(Clone, Default)] Engine(wasmtime::Engine) }
delegate! { #[derive(Clone)] ExternRef(wasmtime::Rooted<wasmtime::ExternRef>) }
delegate! { #[derive(Clone)] Func(wasmtime::Func) }
delegate! { #[derive(Clone)] Global(wasmtime::Global) }
delegate! { #[derive(Clone)] Memory(wasmtime::Memory) }
delegate! { #[derive(Clone)] Module(wasmtime::Module) }
delegate! { #[derive()] Store(wasmtime::Store<T>) <T> }
delegate! { #[derive()] StoreContext(wasmtime::StoreContext<'a, T>) <'a, T> }
delegate! { #[derive()] StoreContextMut(wasmtime::StoreContextMut<'a, T>) <'a, T> }
delegate! { #[derive(Clone)] Table(wasmtime::Table) }

impl WasmEngine for Engine {
    type ExternRef = ExternRef;
    type Func = Func;
    type Global = Global;
    type Instance = Instance;
    type Memory = Memory;
    type Module = Module;
    type Store<T> = Store<T>;
    type StoreContext<'a, T: 'a> = StoreContext<'a, T>;
    type StoreContextMut<'a, T: 'a> = StoreContextMut<'a, T>;
    type Table = Table;
}

impl WasmExternRef<Engine> for ExternRef {
    fn new<T: 'static + Send + Sync>(mut ctx: impl AsContextMut<Engine>, object: T) -> Self {
        Self::new(
            wasmtime::ExternRef::new(ctx.as_context_mut().into_inner(), object)
                .expect("out of memory"),
        )
    }

    fn downcast<'a, 's: 'a, T: 'static, S: 's>(
        &'a self,
        ctx: StoreContext<'s, S>,
    ) -> Result<&'a T> {
        self.data(ctx.into_inner())?
            .ok_or_else(|| Error::msg("extern ref must not be a wrapped anyref"))?
            .downcast_ref::<T>()
            .ok_or_else(|| Error::msg("Incorrect extern ref type."))
    }
}

impl WasmFunc<Engine> for Func {
    fn new<T>(
        mut ctx: impl AsContextMut<Engine, UserState = T>,
        ty: FuncType,
        func: impl 'static
            + Send
            + Sync
            + Fn(StoreContextMut<T>, &[Value<Engine>], &mut [Value<Engine>]) -> Result<()>,
    ) -> Self {
        let ty = func_type_into(ctx.as_context().engine(), ty);
        Self::new(wasmtime::Func::new(
            ctx.as_context_mut().into_inner(),
            ty,
            move |mut caller, args, results| {
                let mut input = ArgumentVec::with_capacity(args.len());
                input.extend(args.iter().cloned().map(value_from));

                let mut output = ArgumentVec::with_capacity(results.len());
                output.extend(results.iter().cloned().map(value_from));

                func(
                    StoreContextMut::new(wasmtime::AsContextMut::as_context_mut(&mut caller)),
                    &input,
                    &mut output,
                )?;

                for (i, result) in output.into_iter().enumerate() {
                    results[i] = value_into(result);
                }

                Ok(())
            },
        ))
    }

    fn ty(&self, ctx: impl AsContext<Engine>) -> FuncType {
        func_type_from(self.as_ref().ty(ctx.as_context().into_inner()))
    }

    fn call<T>(
        &self,
        mut ctx: impl AsContextMut<Engine>,
        args: &[Value<Engine>],
        results: &mut [Value<Engine>],
    ) -> Result<()> {
        let mut input = ArgumentVec::with_capacity(args.len());
        input.extend(args.iter().cloned().map(value_into));

        let mut output = ArgumentVec::with_capacity(results.len());
        output.extend(results.iter().cloned().map(value_into));

        self.as_ref().call(
            ctx.as_context_mut().into_inner(),
            &input[..],
            &mut output[..],
        )?;

        for (i, result) in output.into_iter().enumerate() {
            results[i] = value_from(result);
        }

        Ok(())
    }
}

impl WasmGlobal<Engine> for Global {
    fn new(mut ctx: impl AsContextMut<Engine>, value: Value<Engine>, mutable: bool) -> Self {
        let ty = value_type_into(value.ty());
        let value = value_into(value);
        Self::new(
            wasmtime::Global::new(
                ctx.as_context_mut().into_inner(),
                wasmtime::GlobalType::new(
                    ty,
                    if mutable {
                        wasmtime::Mutability::Var
                    } else {
                        wasmtime::Mutability::Const
                    },
                ),
                value,
            )
            .expect("Could not create global."),
        )
    }

    fn ty(&self, ctx: impl AsContext<Engine>) -> GlobalType {
        global_type_from(self.as_ref().ty(ctx.as_context().into_inner()))
    }

    fn set(&self, mut ctx: impl AsContextMut<Engine>, new_value: Value<Engine>) -> Result<()> {
        self.as_ref()
            .set(ctx.as_context_mut().into_inner(), value_into(new_value))
            .map_err(Error::msg)
    }

    fn get(&self, mut ctx: impl AsContextMut<Engine>) -> Value<Engine> {
        value_from(self.as_ref().get(ctx.as_context_mut().into_inner()))
    }
}

/// Wrapper around [`wasmtime::Instance`].
#[derive(Clone)]
pub struct Instance {
    /// The instance itself.
    instance: wasmtime::Instance,
    /// The instance exports.
    exports: Arc<FxHashMap<String, Export<Engine>>>,
}

impl Instance {
    #[must_use]
    /// Consume an `Instance` to obtain the inner [`wasmtime::Instance`].
    pub fn into_inner(self) -> wasmtime::Instance {
        self.instance
    }
}

impl From<Instance> for wasmtime::Instance {
    fn from(wrapper: Instance) -> Self {
        wrapper.into_inner()
    }
}

impl Deref for Instance {
    type Target = wasmtime::Instance;

    fn deref(&self) -> &Self::Target {
        &self.instance
    }
}

impl AsRef<wasmtime::Instance> for Instance {
    fn as_ref(&self) -> &wasmtime::Instance {
        &self.instance
    }
}

impl WasmInstance<Engine> for Instance {
    fn new(
        mut store: impl AsContextMut<Engine>,
        module: &Module,
        imports: &Imports<Engine>,
    ) -> Result<Self> {
        let mut linker = wasmtime::Linker::new(store.as_context().engine());

        for ((module, name), imp) in imports {
            linker.define(
                store.as_context().into_inner(),
                &module,
                &name,
                extern_into(imp),
            )?;
        }

        let res = linker.instantiate(store.as_context_mut().into_inner(), module)?;
        let exports = Arc::new(
            res.exports(store.as_context_mut())
                .map(|x| {
                    (
                        x.name().to_string(),
                        Export {
                            name: x.name().to_string(),
                            value: extern_from(x.into_extern()),
                        },
                    )
                })
                .collect(),
        );

        Ok(Self {
            instance: res,
            exports,
        })
    }

    fn exports<'a>(&self, _: impl AsContext<Engine>) -> Box<dyn Iterator<Item = Export<Engine>>> {
        Box::new(
            self.exports
                .values()
                .cloned()
                .collect::<Vec<_>>()
                .into_iter(),
        )
    }

    fn get_export(&self, _: impl AsContext<Engine>, name: &str) -> Option<Extern<Engine>> {
        (*self.exports).get(name).map(|x| x.value.clone())
    }
}

impl WasmMemory<Engine> for Memory {
    fn new(mut ctx: impl AsContextMut<Engine>, ty: MemoryType) -> Result<Self> {
        wasmtime::Memory::new(ctx.as_context_mut().into_inner(), memory_type_into(ty))
            .map(Self::new)
            .map_err(Error::msg)
    }

    fn ty(&self, ctx: impl AsContext<Engine>) -> MemoryType {
        memory_type_from(self.as_ref().ty(ctx.as_context().into_inner()))
    }

    fn grow(&self, mut ctx: impl AsContextMut<Engine>, additional: u32) -> Result<u32> {
        self.as_ref()
            .grow(ctx.as_context_mut().into_inner(), additional as u64)
            .map(expect_memory32)
            .map_err(Error::msg)
    }

    fn current_pages(&self, ctx: impl AsContext<Engine>) -> u32 {
        expect_memory32(self.as_ref().size(ctx.as_context().into_inner()))
    }

    fn read(&self, ctx: impl AsContext<Engine>, offset: usize, buffer: &mut [u8]) -> Result<()> {
        self.as_ref()
            .read(ctx.as_context().into_inner(), offset, buffer)
            .map_err(Error::msg)
    }

    fn write(
        &self,
        mut ctx: impl AsContextMut<Engine>,
        offset: usize,
        buffer: &[u8],
    ) -> Result<()> {
        self.as_ref()
            .write(ctx.as_context_mut().into_inner(), offset, buffer)
            .map_err(Error::msg)
    }
}

impl WasmModule<Engine> for Module {
    fn new(engine: &Engine, bytes: &[u8]) -> Result<Self> {
        wasmtime::Module::from_binary(engine, bytes).map(Self::new)
    }

    fn exports(&self) -> Box<dyn '_ + Iterator<Item = ExportType<'_>>> {
        Box::new(self.as_ref().exports().map(|x| ExportType {
            name: x.name(),
            ty: extern_type_from(x.ty()),
        }))
    }

    fn get_export(&self, name: &str) -> Option<ExternType> {
        self.as_ref().get_export(name).map(extern_type_from)
    }

    fn imports(&self) -> Box<dyn '_ + Iterator<Item = ImportType<'_>>> {
        Box::new(self.as_ref().imports().map(|x| ImportType {
            module: x.module(),
            name: x.name(),
            ty: extern_type_from(x.ty()),
        }))
    }
}

impl<T> WasmStore<T, Engine> for Store<T> {
    fn new(engine: &Engine, data: T) -> Self {
        Self::new(wasmtime::Store::new(engine, data))
    }

    fn engine(&self) -> &Engine {
        Engine::ref_cast(self.as_ref().engine())
    }

    fn data(&self) -> &T {
        self.as_ref().data()
    }

    fn data_mut(&mut self) -> &mut T {
        self.as_mut().data_mut()
    }

    fn into_data(self) -> T {
        self.into_inner().into_data()
    }
}

impl<T> AsContext<Engine> for Store<T> {
    type UserState = T;

    fn as_context(&self) -> StoreContext<'_, Self::UserState> {
        StoreContext::new(wasmtime::AsContext::as_context(self.as_ref()))
    }
}

impl<T> AsContextMut<Engine> for Store<T> {
    fn as_context_mut(&mut self) -> StoreContextMut<'_, Self::UserState> {
        StoreContextMut::new(wasmtime::AsContextMut::as_context_mut(self.as_mut()))
    }
}

impl<'a, T> WasmStoreContext<'a, T, Engine> for StoreContext<'a, T> {
    fn engine(&self) -> &Engine {
        Engine::ref_cast(self.as_ref().engine())
    }

    fn data(&self) -> &T {
        self.as_ref().data()
    }
}

impl<T> AsContext<Engine> for StoreContext<'_, T> {
    type UserState = T;

    fn as_context(&self) -> StoreContext<T> {
        StoreContext::new(wasmtime::AsContext::as_context(self.as_ref()))
    }
}

impl<T> AsContext<Engine> for StoreContextMut<'_, T> {
    type UserState = T;

    fn as_context(&self) -> StoreContext<T> {
        StoreContext::new(wasmtime::AsContext::as_context(self.as_ref()))
    }
}

impl<T> AsContextMut<Engine> for StoreContextMut<'_, T> {
    fn as_context_mut(&mut self) -> StoreContextMut<T> {
        StoreContextMut::new(wasmtime::AsContextMut::as_context_mut(self.as_mut()))
    }
}

impl<'a, T> WasmStoreContext<'a, T, Engine> for StoreContextMut<'a, T> {
    fn engine(&self) -> &Engine {
        Engine::ref_cast(self.as_ref().engine())
    }

    fn data(&self) -> &T {
        self.as_ref().data()
    }
}

impl<'a, T> WasmStoreContextMut<'a, T, Engine> for StoreContextMut<'a, T> {
    fn data_mut(&mut self) -> &mut T {
        self.as_mut().data_mut()
    }
}

impl WasmTable<Engine> for Table {
    fn new(mut ctx: impl AsContextMut<Engine>, ty: TableType, init: Value<Engine>) -> Result<Self> {
        wasmtime::Table::new(
            ctx.as_context_mut().into_inner(),
            table_type_into(ty),
            value_into_ref(init),
        )
        .map(Self::new)
        .map_err(Error::msg)
    }

    fn ty(&self, ctx: impl AsContext<Engine>) -> TableType {
        table_type_from(self.as_ref().ty(ctx.as_context().into_inner()))
    }

    fn size(&self, ctx: impl AsContext<Engine>) -> u32 {
        expect_table32(self.as_ref().size(ctx.as_context().into_inner()))
    }

    fn grow(
        &self,
        mut ctx: impl AsContextMut<Engine>,
        delta: u32,
        init: Value<Engine>,
    ) -> Result<u32> {
        self.as_ref()
            .grow(
                ctx.as_context_mut().into_inner(),
                u64::from(delta),
                value_into_ref(init),
            )
            .map(expect_table32)
            .map_err(Error::msg)
    }

    fn get(&self, mut ctx: impl AsContextMut<Engine>, index: u32) -> Option<Value<Engine>> {
        self.as_ref()
            .get(ctx.as_context_mut().into_inner(), u64::from(index))
            .map(value_from_ref)
    }

    fn set(
        &self,
        mut ctx: impl AsContextMut<Engine>,
        index: u32,
        value: Value<Engine>,
    ) -> Result<()> {
        self.as_ref()
            .set(
                ctx.as_context_mut().into_inner(),
                u64::from(index),
                value_into_ref(value),
            )
            .map_err(Error::msg)
    }
}

/// Convert a [`wasmtime::Val`] to a [`Value<Engine>`].
fn value_from(value: wasmtime::Val) -> Value<Engine> {
    match value {
        wasmtime::Val::I32(x) => Value::I32(x),
        wasmtime::Val::I64(x) => Value::I64(x),
        wasmtime::Val::F32(x) => Value::F32(f32::from_bits(x)),
        wasmtime::Val::F64(x) => Value::F64(f64::from_bits(x)),
        wasmtime::Val::FuncRef(x) => Value::FuncRef(x.map(Func::new)),
        wasmtime::Val::ExternRef(x) => Value::ExternRef(x.map(ExternRef::new)),
        wasmtime::Val::V128(_) => unimplemented!("v128 is not supported in the wasm_runtime_layer"),
        wasmtime::Val::AnyRef(_) => {
            unimplemented!("anyref is not supported in the wasm_runtime_layer")
        }
    }
}

/// Convert a [`Value<Engine>`] to a [`wasmtime::Val`].
fn value_into(value: Value<Engine>) -> wasmtime::Val {
    match value {
        Value::I32(x) => wasmtime::Val::I32(x),
        Value::I64(x) => wasmtime::Val::I64(x),
        Value::F32(x) => wasmtime::Val::F32(x.to_bits()),
        Value::F64(x) => wasmtime::Val::F64(x.to_bits()),
        Value::FuncRef(x) => wasmtime::Val::FuncRef(x.map(Func::into_inner)),
        Value::ExternRef(x) => wasmtime::Val::ExternRef(x.map(ExternRef::into_inner)),
    }
}

/// Convert a [`wasmtime::ValType`] to a [`ValueType`].
fn value_type_from(ty: wasmtime::ValType) -> ValueType {
    match ty {
        wasmtime::ValType::I32 => ValueType::I32,
        wasmtime::ValType::I64 => ValueType::I64,
        wasmtime::ValType::F32 => ValueType::F32,
        wasmtime::ValType::F64 => ValueType::F64,
        wasmtime::ValType::V128 => {
            unimplemented!("v128 is not supported in the wasm_runtime_layer")
        }
        wasmtime::ValType::Ref(ty) => value_type_from_ref_type(&ty),
    }
}

/// Convert a [`ValueType`] to a [`wasmtime::ValType`].
fn value_type_into(ty: ValueType) -> wasmtime::ValType {
    match ty {
        ValueType::I32 => wasmtime::ValType::I32,
        ValueType::I64 => wasmtime::ValType::I64,
        ValueType::F32 => wasmtime::ValType::F32,
        ValueType::F64 => wasmtime::ValType::F64,
        ValueType::FuncRef => wasmtime::ValType::Ref(wasmtime::RefType::FUNCREF),
        ValueType::ExternRef => wasmtime::ValType::Ref(wasmtime::RefType::EXTERNREF),
    }
}

/// Convert a [`Value<Engine>`] to a [`wasmtime::Ref`].
fn value_into_ref(value: Value<Engine>) -> wasmtime::Ref {
    match value {
        Value::FuncRef(x) => wasmtime::Ref::Func(x.map(Func::into_inner)),
        Value::ExternRef(x) => wasmtime::Ref::Extern(x.map(ExternRef::into_inner)),
        Value::I32(_) | Value::I64(_) | Value::F32(_) | Value::F64(_) => {
            panic!("Attempt to convert non-reference value to a reference")
        }
    }
}

/// Convert a [`wasmtime::Ref`] to a [`Value<Engine>`].
fn value_from_ref(ref_: wasmtime::Ref) -> Value<Engine> {
    match ref_ {
        wasmtime::Ref::Func(x) => Value::FuncRef(x.map(Func::from)),
        wasmtime::Ref::Extern(x) => Value::ExternRef(x.map(ExternRef::from)),
        wasmtime::Ref::Any(_) => {
            unimplemented!("anyref is not supported in the wasm_runtime_layer")
        }
    }
}

/// Convert a [`wasmtime::ValType`] to a [`ValueType`].
fn value_type_from_ref_type(ty: &wasmtime::RefType) -> ValueType {
    match ty {
        _ if wasmtime::RefType::eq(ty, &wasmtime::RefType::FUNCREF) => ValueType::FuncRef,
        _ if wasmtime::RefType::eq(ty, &wasmtime::RefType::EXTERNREF) => ValueType::ExternRef,
        // TODO: is the matching against FuncRef correct here
        _ => unimplemented!("anyref is not supported in the wasm_runtime_layer"),
    }
}

/// Convert a [`ValueType`] to a [`wasmtime::ValType`].
fn value_type_into_ref_type(ty: ValueType) -> wasmtime::RefType {
    match ty {
        ValueType::FuncRef => wasmtime::RefType::FUNCREF,
        ValueType::ExternRef => wasmtime::RefType::EXTERNREF,
        ValueType::I32 | ValueType::I64 | ValueType::F32 | ValueType::F64 => {
            panic!("Attempt to convert non-reference type to a reference type")
        }
    }
}

/// Convert a [`wasmtime::FuncType`] to a [`FuncType`].
fn func_type_from(ty: wasmtime::FuncType) -> FuncType {
    FuncType::new(
        ty.params().map(value_type_from),
        ty.results().map(value_type_from),
    )
}

/// Convert a [`FuncType`] to a [`wasmtime::FuncType`].
fn func_type_into(engine: &Engine, ty: FuncType) -> wasmtime::FuncType {
    wasmtime::FuncType::new(
        Engine::ref_cast(engine),
        ty.params().iter().map(|&x| value_type_into(x)),
        ty.results().iter().map(|&x| value_type_into(x)),
    )
}

/// Convert a [`wasmtime::GlobalType`] to a [`GlobalType`].
fn global_type_from(ty: wasmtime::GlobalType) -> GlobalType {
    GlobalType::new(
        value_type_from(ty.content().clone()),
        matches!(ty.mutability(), wasmtime::Mutability::Var),
    )
}

/// Convert a [`wasmtime::MemoryType`] to a [`MemoryType`].
fn memory_type_from(ty: wasmtime::MemoryType) -> MemoryType {
    MemoryType::new(
        expect_memory32(ty.minimum()),
        ty.maximum().map(expect_memory32),
    )
}

/// Convert a memory size `u64` to a `u32` or panic
fn expect_memory32(x: u64) -> u32 {
    x.try_into().expect("memory64 is not supported")
}

/// Convert a [`MemoryType`] to a [`wasmtime::MemoryType`].
fn memory_type_into(ty: MemoryType) -> wasmtime::MemoryType {
    wasmtime::MemoryType::new(ty.initial_pages(), ty.maximum_pages())
}

/// Convert a [`wasmtime::TableType`] to a [`TableType`].
fn table_type_from(ty: wasmtime::TableType) -> TableType {
    TableType::new(
        value_type_from_ref_type(ty.element()),
        expect_table32(ty.minimum()),
        ty.maximum().map(expect_table32),
    )
}

/// Convert a table size `u64` to a `u32` or panic
fn expect_table32(x: u64) -> u32 {
    x.try_into().expect("table64 is not supported")
}

/// Convert a [`TableType`] to a [`wasmtime::TableType`].
fn table_type_into(ty: TableType) -> wasmtime::TableType {
    wasmtime::TableType::new(
        value_type_into_ref_type(ty.element()),
        ty.minimum(),
        ty.maximum(),
    )
}

/// Convert a [`wasmtime::Extern`] to an [`Extern<Engine>`].
fn extern_from(value: wasmtime::Extern) -> Extern<Engine> {
    match value {
        wasmtime::Extern::Func(x) => Extern::Func(Func::new(x)),
        wasmtime::Extern::Global(x) => Extern::Global(Global::new(x)),
        wasmtime::Extern::Memory(x) => Extern::Memory(Memory::new(x)),
        wasmtime::Extern::Table(x) => Extern::Table(Table::new(x)),
<<<<<<< HEAD
        wasmtime::Extern::SharedMemory(_) => unimplemented!(),
        wasmtime::Extern::Tag(_) => {
            unimplemented!("tags are not supported in the wasm_runtime_layer")
=======
        wasmtime::Extern::SharedMemory(_) => {
            unimplemented!("shared memories are not supported in the wasm_runtime_layer")
>>>>>>> 904779c9
        }
    }
}

/// Convert an [`Extern<Engine>`] to a [`wasmtime::Extern`].
fn extern_into(value: Extern<Engine>) -> wasmtime::Extern {
    match value {
        Extern::Func(x) => wasmtime::Extern::Func(x.into_inner()),
        Extern::Global(x) => wasmtime::Extern::Global(x.into_inner()),
        Extern::Memory(x) => wasmtime::Extern::Memory(x.into_inner()),
        Extern::Table(x) => wasmtime::Extern::Table(x.into_inner()),
    }
}

/// Convert a [`wasmtime::ExternType`] to an [`ExternType`].
fn extern_type_from(ty: wasmtime::ExternType) -> ExternType {
    match ty {
        wasmtime::ExternType::Func(x) => ExternType::Func(func_type_from(x)),
        wasmtime::ExternType::Global(x) => ExternType::Global(global_type_from(x)),
        wasmtime::ExternType::Memory(x) => ExternType::Memory(memory_type_from(x)),
        wasmtime::ExternType::Table(x) => ExternType::Table(table_type_from(x)),
        wasmtime::ExternType::Tag(_) => {
            unimplemented!("tags are not supported in the wasm_runtime_layer")
        }
    }
}<|MERGE_RESOLUTION|>--- conflicted
+++ resolved
@@ -737,14 +737,10 @@
         wasmtime::Extern::Global(x) => Extern::Global(Global::new(x)),
         wasmtime::Extern::Memory(x) => Extern::Memory(Memory::new(x)),
         wasmtime::Extern::Table(x) => Extern::Table(Table::new(x)),
-<<<<<<< HEAD
-        wasmtime::Extern::SharedMemory(_) => unimplemented!(),
         wasmtime::Extern::Tag(_) => {
             unimplemented!("tags are not supported in the wasm_runtime_layer")
-=======
         wasmtime::Extern::SharedMemory(_) => {
             unimplemented!("shared memories are not supported in the wasm_runtime_layer")
->>>>>>> 904779c9
         }
     }
 }
